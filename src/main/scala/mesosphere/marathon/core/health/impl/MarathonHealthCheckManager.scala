--- conflicted
+++ resolved
@@ -127,31 +127,18 @@
     }
 
   override def reconcileWith(appId: PathId): Future[Unit] = {
-    def groupTasksByVersion(tasks: Iterable[Task]): Map[Timestamp, List[Task]] =
-      tasks.foldLeft(Map[Timestamp, List[Task]]()) {
-        case (acc, task) =>
-          task.launched match {
-            case Some(launched) =>
-              val version = launched.runSpecVersion
-              acc + (version -> (task :: acc.getOrElse(version, Nil)))
-            case None => acc
-          }
-      }
-
     appRepository.get(appId).flatMap {
       case None => Future(())
       case Some(app) =>
         log.info(s"reconcile [$appId] with latest version [${app.version}]")
 
-<<<<<<< HEAD
-        val tasks: Iterable[Instance] = taskTracker.specInstancesSync(app.id)
-=======
-        val tasks: Iterable[Task] = taskTracker.appTasksSync(app.id)
-        val tasksByVersion = groupTasksByVersion(tasks)
-
->>>>>>> 18bced82
+        val instances: Iterable[Instance] = taskTracker.specInstancesSync(app.id)
+        val tasksByVersion = instances.groupBy(_.version).map {
+          case (version, instances) => version -> instances.flatMap(_.tasks)
+        }
+
         val activeAppVersions: Set[Timestamp] =
-          tasks.iterator.flatMap(_.tasks.flatMap(_.launched.map(_.runSpecVersion))).toSet + app.version
+          instances.iterator.flatMap(_.tasks.flatMap(_.launched.map(_.runSpecVersion))).toSet + app.version
 
         val healthCheckAppVersions: Set[Timestamp] = appHealthChecks.writeLock { ahcs =>
           // remove health checks for which the app version is not current and no tasks remain
